--- conflicted
+++ resolved
@@ -247,10 +247,7 @@
     case CEPH_LOCK_ISNAP:    return 8 + 8*SimpleLock::WAIT_BITS;
     case CEPH_LOCK_INEST:    return 8 + 9*SimpleLock::WAIT_BITS;
     case CEPH_LOCK_IFLOCK:   return 8 +10*SimpleLock::WAIT_BITS;
-<<<<<<< HEAD
-=======
     case CEPH_LOCK_IPOLICY:  return 8 +11*SimpleLock::WAIT_BITS;
->>>>>>> 2b4eb4ab
     default:
       assert(0);
     }
